--- conflicted
+++ resolved
@@ -362,12 +362,8 @@
                 transform=transform,
                 backend=ImageBackend[str(image.reader)],
                 overwrite_mpp=(image.mpp, image.mpp),
-<<<<<<< HEAD
-                limit_bounds=False if rois is not None else True,
+                limit_bounds=True,
                 apply_color_profile=data_description.apply_color_profile,
-=======
-                limit_bounds=True,
->>>>>>> b6315f5d
             )
 
             yield dataset
