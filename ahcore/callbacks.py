"""Ahcore's callbacks"""

from __future__ import annotations

import hashlib
import itertools
import json
import logging
import multiprocessing
import time
from collections import namedtuple
from multiprocessing import Pipe, Process, Queue, Semaphore
from multiprocessing.connection import Connection
from multiprocessing.pool import Pool
from pathlib import Path
from typing import Any, Callable, Generator, Iterator, Optional, TypedDict, cast

import numpy as np
import numpy.typing as npt
import pytorch_lightning as pl
import torch
from dlup import SlideImage
from dlup._image import Resampling
from dlup.annotations import WsiAnnotations
from dlup.data.dataset import ConcatDataset, TiledWsiDataset
from dlup.data.transforms import convert_annotations, rename_labels
from dlup.tiling import Grid, GridOrder, TilingMode
from dlup.writers import TiffCompression, TifffileImageWriter
from pytorch_lightning.callbacks import Callback
from shapely.geometry import MultiPoint, Point
from torch.utils.data import Dataset

from ahcore.lit_module import AhCoreLightningModule
from ahcore.metrics import WSIMetricFactory
from ahcore.readers import H5FileImageReader, StitchingMode
from ahcore.transforms.pre_transforms import one_hot_encoding
from ahcore.utils.data import DataDescription, GridDescription
from ahcore.utils.io import get_logger
from ahcore.utils.manifest import DataManager, ImageMetadata, fetch_image_metadata, get_mask_and_annotations_from_record
from ahcore.utils.types import DlupDatasetSample, GenericArray
from ahcore.writers import H5FileImageWriter

logger = get_logger(__name__)

logging.getLogger("pyvips").setLevel(logging.ERROR)


class _ValidationDataset(Dataset[DlupDatasetSample]):
    """Helper dataset to compute the validation metrics."""

    def __init__(
        self,
        data_description: Optional[DataDescription],
        native_mpp: float,
        reader: H5FileImageReader,
        annotations: Optional[WsiAnnotations] = None,
        mask: Optional[WsiAnnotations] = None,
        region_size: tuple[int, int] = (1024, 1024),
    ):
        """
        Parameters
        ----------
        data_description : DataDescription
        native_mpp : float
            The actual mpp of the underlying image.
        reader : H5FileImageReader
        annotations : WsiAnnotations
        mask : WsiAnnotations
        region_size : Tuple[int, int]
            The region size to use to split up the image into regions.
        """
        super().__init__()
        self._data_description = data_description
        self._native_mpp = native_mpp
        self._scaling = self._native_mpp / reader.mpp
        self._reader = reader
        self._region_size = region_size
        self._logger = get_logger(type(self).__name__)

        self._annotations = self._validate_annotations(annotations)
        self._mask = self._validate_annotations(mask)

        self._grid = Grid.from_tiling(
            (0, 0),
            reader.size,
            tile_size=self._region_size,
            tile_overlap=(0, 0),
            mode=TilingMode.overflow,
            order=GridOrder.C,
        )

        self._regions = self._generate_regions()
        self._logger.debug(f"Number of validation regions: {len(self._regions)}")

    def _validate_annotations(self, annotations: Optional[WsiAnnotations]) -> Optional[WsiAnnotations]:
        if annotations is None:
            return None

        if isinstance(annotations, WsiAnnotations):
            if self._data_description is None:
                raise ValueError(
                    "Annotations as a `WsiAnnotations` class are provided but no data description is given."
                    "This is required to map the labels to indices."
                )
        elif isinstance(annotations, SlideImage):
            pass  # We do not need a specific test for this
        else:
            raise NotImplementedError(f"Annotations of type {type(annotations)} are not supported.")

        return annotations

    def _generate_regions(self) -> list[tuple[int, int]]:
        """Generate the regions to use. These regions are filtered grid cells where there is a mask.

        Returns
        -------
        List[Tuple[int, int]]
            The list of regions.
        """
        regions = []
        for coordinates in self._grid:
            _coordinates = (coordinates[0], coordinates[1])
            if self._mask is None or self._is_masked(_coordinates):
                regions.append(_coordinates)
        return regions

    def _is_masked(self, coordinates: tuple[int, int]) -> bool:
        """Check if the region is masked. This works with any masking function that supports a `read_region` method or
        returns a list of annotations with an `area` attribute. In case there are elements of the form `Point` in the
        annotation list, these are also added.

        Parameters
        ----------
        coordinates : Tuple[int, int]
            The coordinates of the region to check.

        Returns
        -------
        bool
            True if the region is masked, False otherwise. Will also return True when there is no mask.
        """
        if self._mask is None:
            return True

        region_mask = self._mask.read_region(coordinates, self._scaling, self._region_size)

        if isinstance(region_mask, np.ndarray):
            return region_mask.sum() > 0

        # We check if the region is not a Point, otherwise this annotation is always included
        # Else, we compute if there is a positive area in the region.
        return bool(sum(_.area if _ is not isinstance(_, (Point, MultiPoint)) else 1.0 for _ in region_mask) > 0)

    def __getitem__(self, idx: int) -> dict[str, Any]:
        sample = {}
        coordinates = self._regions[idx]

        sample["prediction"] = self._get_h5_region(coordinates)

        if self._annotations is not None:
            target, roi = self._get_annotation_data(coordinates)
            if roi is not None:
                sample["roi"] = roi.astype(np.uint8)
            else:
                sample["roi"] = None  # type: ignore
            sample["target"] = target

        return sample

    def _get_h5_region(self, coordinates: tuple[int, int]) -> npt.NDArray[np.uint8 | np.uint16 | np.float32 | np.bool_]:
        x, y = coordinates
        width, height = self._region_size

        if x + width > self._reader.size[0] or y + height > self._reader.size[1]:
            region = self._read_and_pad_region(coordinates)
        else:
            region = self._reader.read_region_raw(coordinates, self._region_size)
        return region

    def _read_and_pad_region(self, coordinates: tuple[int, int]) -> npt.NDArray[Any]:
        x, y = coordinates
        width, height = self._region_size
        new_width = min(width, self._reader.size[0] - x)
        new_height = min(height, self._reader.size[1] - y)
        clipped_region = self._reader.read_region_raw((x, y), (new_width, new_height))

        prediction = np.zeros((clipped_region.shape[0], *self._region_size), dtype=clipped_region.dtype)
        prediction[:, :new_height, :new_width] = clipped_region
        return prediction

    def _get_annotation_data(
        self, coordinates: tuple[int, int]
    ) -> tuple[npt.NDArray[np.float32], npt.NDArray[np.int_] | None]:
        if not self._annotations:
            raise ValueError("No annotations are provided.")

        if not self._data_description:
            raise ValueError("No data description is provided.")

        if not self._data_description.index_map:
            raise ValueError("Index map is not provided.")

        _annotations = self._annotations.read_region(coordinates, self._scaling, self._region_size)
<<<<<<< HEAD
=======

>>>>>>> b8457185
        if self._data_description.remap_labels:
            _annotations = rename_labels(_annotations, remap_labels=self._data_description.remap_labels)

        points, boxes, region, roi = convert_annotations(
            _annotations,
            self._region_size,
            index_map=self._data_description.index_map,
            roi_name=self._data_description.roi_name,
        )
        encoded_region = one_hot_encoding(index_map=self._data_description.index_map, mask=region)
        if roi is not None:
            return encoded_region, roi[np.newaxis, ...]
        return encoded_region, None

    def __iter__(self) -> Iterator[dict[str, Any]]:
        for idx in range(len(self)):
            yield self[idx]

    def __len__(self) -> int:
        return len(self._regions)


class _WriterMessage(TypedDict):
    queue: Queue[Optional[tuple[GenericArray, GenericArray]]]  # pylint: disable=unsubscriptable-object
    writer: H5FileImageWriter
    process: Process
    connection: Connection


def _get_uuid_for_filename(input_path: Path) -> str:
    """Get a unique filename for the given input path. This is done by hashing the absolute path of the file.
    This is required because we cannot assume any input format. We hash the complete input path.

    Parameters
    ----------
    input_path : Path
        The input path to hash.

    Returns
    -------
    str
        The hashed filename.
    """
    # Get the absolute path of the file
    input_path = Path(input_path).resolve()

    # Create a SHA256 hash of the file path
    hash_object = hashlib.sha256(str(input_path).encode())
    hex_dig = hash_object.hexdigest()
    return hex_dig


def _get_h5_output_filename(dump_dir: Path, input_path: Path, model_name: str, step: None | int | str = None) -> Path:
    hex_dig = _get_uuid_for_filename(input_path=input_path)

    # Return the hashed filename with the new extension
    if step is not None:
        return dump_dir / "outputs" / model_name / f"step_{step}" / f"{hex_dig}.h5"
    return dump_dir / "outputs" / model_name / f"{hex_dig}.h5"


class WriteH5Callback(Callback):
    def __init__(self, max_queue_size: int, max_concurrent_writers: int, dump_dir: Path):
        """
        Callback to write predictions to H5 files. This callback is used to write whole-slide predictions to single H5
        files in a separate thread.

        TODO:
            - Add support for distributed data parallel

        Parameters
        ----------
        max_queue_size : int
            The maximum number of items to store in the queue (i.e. tiles).
        max_concurrent_writers : int
            The maximum number of concurrent writers.
        dump_dir : pathlib.Path
            The directory to dump the H5 files to.
        """
        super().__init__()
        self._writers: dict[str, _WriterMessage] = {}
        self._current_filename = None
        self._dump_dir = Path(dump_dir)
        self._max_queue_size = max_queue_size
        self._semaphore = Semaphore(max_concurrent_writers)
        self._dataset_index = 0

        self._logger = get_logger(type(self).__name__)

    @property
    def dump_dir(self) -> Path:
        return self._dump_dir

    def __process_management(self) -> None:
        """
        Handle the graceful termination of multiple processes at the end of h5 writing.
        This block ensures proper release of resources allocated during multiprocessing.

        Returns
        -------
        None
        """
        assert self._current_filename, "_current_filename shouldn't be None here"

        self._writers[self._current_filename]["queue"].put(None)
        self._writers[self._current_filename]["process"].join()
        self._writers[self._current_filename]["process"].close()
        self._writers[self._current_filename]["queue"].close()

    @property
    def writers(self) -> dict[str, _WriterMessage]:
        return self._writers

    def _batch_end(
        self,
        trainer: pl.Trainer,
        pl_module: pl.LightningModule,
        outputs: Any,
        batch: Any,
        batch_idx: int,
        stage: str,
        dataloader_idx: int = 0,
    ) -> None:
        filename = batch["path"][0]  # Filenames are constant across the batch.
        if any([filename != path for path in batch["path"]]):
            raise ValueError(
                "All paths in a batch must be the same. "
                "Either use batch_size=1 or ahcore.data.samplers.WsiBatchSampler."
            )

        if filename != self._current_filename:
            output_filename = _get_h5_output_filename(
                self.dump_dir,
                filename,
                model_name=str(pl_module.name),
                step=pl_module.global_step,
            )
            output_filename.parent.mkdir(parents=True, exist_ok=True)
            link_fn = (
                self.dump_dir / "outputs" / f"{pl_module.name}" / f"step_{pl_module.global_step}" / "image_h5_link.txt"
            )
            with open(link_fn, "a" if link_fn.is_file() else "w") as file:
                file.write(f"{filename},{output_filename}\n")

            self._logger.debug("%s -> %s", filename, output_filename)
            if self._current_filename is not None:
                self.__process_management()
                self._semaphore.release()

            self._semaphore.acquire()

            if stage == "validate":
                total_dataset: ConcatDataset = trainer.datamodule.validate_dataset  # type: ignore
            elif stage == "predict":
                total_dataset: ConcatDataset = trainer.predict_dataloaders.dataset  # type: ignore
            else:
                raise NotImplementedError(f"Stage {stage} is not supported for {self.__class__.__name__}.")

            current_dataset: TiledWsiDataset
            current_dataset, _ = total_dataset.index_to_dataset(self._dataset_index)  # type: ignore
            slide_image = current_dataset.slide_image

            data_description: DataDescription = pl_module.data_description  # type: ignore
            inference_grid: GridDescription = data_description.inference_grid

            mpp = inference_grid.mpp
            if mpp is None:
                mpp = slide_image.mpp

            scaling = slide_image.get_scaling(mpp)
            _, size = slide_image.get_scaled_slide_bounds(scaling=scaling)
            num_samples = len(current_dataset)

            # Let's get the data_description, so we can figure out the tile size and things like that
            tile_size = inference_grid.tile_size
            tile_overlap = inference_grid.tile_overlap

            # TODO: We are really putting strange things in the Queue if we may believe mypy
            new_queue: Queue[Any] = Queue()  # pylint: disable=unsubscriptable-object
            parent_conn, child_conn = Pipe()
            new_writer = H5FileImageWriter(
                output_filename,
                size=size,
                mpp=mpp,
                tile_size=tile_size,
                tile_overlap=tile_overlap,
                num_samples=num_samples,
                progress=None,
            )
            new_process = Process(target=new_writer.consume, args=(self.generator(new_queue), child_conn))
            new_process.start()
            self._writers[filename] = {
                "queue": new_queue,
                "writer": new_writer,
                "process": new_process,
                "connection": parent_conn,
            }
            self._current_filename = filename

        prediction = outputs["prediction"].detach().cpu().numpy()
        coordinates_x, coordinates_y = batch["coordinates"]
        coordinates = torch.stack([coordinates_x, coordinates_y]).T.detach().cpu().numpy()
        self._writers[filename]["queue"].put((coordinates, prediction))
        self._dataset_index += prediction.shape[0]

    def _epoch_end(self, trainer: pl.Trainer, pl_module: pl.LightningModule) -> None:
        if self._current_filename is not None:
            self.__process_management()
            self._semaphore.release()
            self._dataset_index = 0
        # Reset current filename to None for correct execution of subsequent validation loop
        self._current_filename = None
        # Clear all the writers from the current epoch
        self._writers = {}

    def on_validation_batch_end(
        self,
        trainer: pl.Trainer,
        pl_module: pl.LightningModule,
        outputs: Any,
        batch: Any,
        batch_idx: int,
        dataloader_idx: int = 0,
    ) -> None:
        self._batch_end(trainer, pl_module, outputs, batch, batch_idx, "validate", dataloader_idx)

    def on_predict_batch_end(
        self,
        trainer: pl.Trainer,
        pl_module: pl.LightningModule,
        outputs: Any,
        batch: Any,
        batch_idx: int,
        dataloader_idx: int = 0,
    ) -> None:
        self._batch_end(trainer, pl_module, outputs, batch, batch_idx, "predict", dataloader_idx)

    def on_validation_epoch_end(self, trainer: pl.Trainer, pl_module: pl.LightningModule) -> None:
        self._epoch_end(trainer, pl_module)

    def on_predict_epoch_end(self, trainer: pl.Trainer, pl_module: pl.LightningModule) -> None:
        self._epoch_end(trainer, pl_module)

    @staticmethod
    def generator(
        queue: Queue[Optional[GenericArray]],  # pylint: disable=unsubscriptable-object
    ) -> Generator[GenericArray, None, None]:
        while True:
            batch = queue.get()
            if batch is None:
                break
            yield batch


# Separate because this cannot be pickled.
def _generator_from_reader(
    h5_reader: H5FileImageReader,
    tile_size: tuple[int, int],
    tile_process_function: Callable[[GenericArray], GenericArray],
) -> Generator[GenericArray, None, None]:
    validation_dataset = _ValidationDataset(
        data_description=None,
        native_mpp=h5_reader.mpp,
        reader=h5_reader,
        annotations=None,
        mask=None,
        region_size=(1024, 1024),
    )

    for sample in validation_dataset:
        region = sample["prediction"]
        yield region if tile_process_function is None else tile_process_function(region)


def _write_tiff(
    filename: Path,
    tile_size: tuple[int, int],
    tile_process_function: Callable[[GenericArray], GenericArray],
    generator_from_reader: Callable[
        [H5FileImageReader, tuple[int, int], Callable[[GenericArray], GenericArray]],
        Iterator[npt.NDArray[np.int_]],
    ],
) -> None:
    logger.debug("Writing TIFF %s", filename.with_suffix(".tiff"))
    with H5FileImageReader(filename, stitching_mode=StitchingMode.CROP) as h5_reader:
        writer = TifffileImageWriter(
            filename.with_suffix(".tiff"),
            size=h5_reader.size,
            mpp=h5_reader.mpp,
            tile_size=tile_size,
            pyramid=True,
            compression=TiffCompression.CCITTFAX4,
            quality=100,
            interpolator=Resampling.NEAREST,
        )
        writer.from_tiles_iterator(generator_from_reader(h5_reader, tile_size, tile_process_function))


def tile_process_function(x: GenericArray) -> GenericArray:
    return np.asarray(np.argmax(x, axis=0).astype(np.uint8))


class WriteTiffCallback(Callback):
    def __init__(self, max_concurrent_writers: int, tile_size: tuple[int, int] = (1024, 1024)):
        self._pool = multiprocessing.Pool(max_concurrent_writers)
        self._logger = get_logger(type(self).__name__)
        self._dump_dir: Optional[Path] = None
        self.__write_h5_callback_index = -1

        self._model_name: str | None = None
        self._tile_size = tile_size

        # TODO: Handle tile operation such that we avoid repetitions.

        self._tile_process_function = tile_process_function  # function that is applied to the tile.
        self._filenames: dict[Path, Path] = {}  # This has all the h5 files

    @property
    def dump_dir(self) -> Optional[Path]:
        return self._dump_dir

    def _validate_parameters(self) -> None:
        dump_dir = self._dump_dir
        if not dump_dir:
            raise ValueError("Dump directory is not set.")

    def setup(
        self,
        trainer: pl.Trainer,
        pl_module: pl.LightningModule,
        stage: Optional[str] = None,
    ) -> None:
        if not isinstance(pl_module, AhCoreLightningModule):
            # TODO: Make a AhCoreCallback with these features
            raise ValueError("AhCoreLightningModule required for WriteTiffCallback.")

        self._model_name = pl_module.name

        _callback: Optional[WriteH5Callback] = None
        for idx, callback in enumerate(trainer.callbacks):  # type: ignore
            if isinstance(callback, WriteH5Callback):
                _callback = cast(WriteH5Callback, trainer.callbacks[idx])  # type: ignore
                break
        if _callback is None:
            raise ValueError("WriteH5Callback required before tiff images can be written using this Callback.")

        # This is needed for mypy
        assert _callback, "_callback should never be None after the setup."
        assert _callback.dump_dir, "_callback.dump_dir should never be None after the setup."
        self._dump_dir = _callback.dump_dir

    def _batch_end(
        self,
        trainer: pl.Trainer,
        pl_module: pl.LightningModule,
        outputs: Any,
        batch: Any,
        batch_idx: int,
        dataloader_idx: int = 0,
    ) -> None:
        assert self.dump_dir, "dump_dir should never be None here."

        filename = Path(batch["path"][0])  # Filenames are constant across the batch.
        if filename not in self._filenames:
            output_filename = _get_h5_output_filename(
                dump_dir=self.dump_dir,
                input_path=filename,
                model_name=str(pl_module.name),
                step=pl_module.global_step,
            )
            self._filenames[filename] = output_filename

    def _epoch_end(self, trainer: pl.Trainer, pl_module: pl.LightningModule) -> None:
        assert self.dump_dir, "dump_dir should never be None here."
        self._logger.info("Writing TIFF files to %s", self.dump_dir / "outputs" / f"{pl_module.name}")
        results = []
        for image_filename, h5_filename in self._filenames.items():
            self._logger.debug(
                "Writing image output %s to %s",
                Path(image_filename),
                Path(image_filename).with_suffix(".tiff"),
            )
            output_path = self.dump_dir / "outputs" / f"{pl_module.name}" / f"step_{pl_module.global_step}"
            with open(output_path / "image_tiff_link.txt", "a") as file:
                file.write(f"{image_filename},{h5_filename.with_suffix('.tiff')}\n")
            if not h5_filename.exists():
                self._logger.warning("H5 file %s does not exist. Skipping", h5_filename)
                continue

            result = self._pool.apply_async(
                _write_tiff,
                (
                    h5_filename,
                    self._tile_size,
                    self._tile_process_function,
                    _generator_from_reader,
                ),
            )
            results.append(result)

        for result in results:
            result.get()  # Wait for the process to complete.
        self._filenames = {}  # Reset the filenames

    def on_validation_batch_end(
        self,
        trainer: pl.Trainer,
        pl_module: pl.LightningModule,
        outputs: Any,
        batch: Any,
        batch_idx: int,
        dataloader_idx: int = 0,
    ) -> None:
        self._batch_end(trainer, pl_module, outputs, batch, batch_idx, dataloader_idx)

    def on_predict_batch_end(
        self,
        trainer: pl.Trainer,
        pl_module: pl.LightningModule,
        outputs: Any,
        batch: Any,
        batch_idx: int,
        dataloader_idx: int = 0,
    ) -> None:
        self._batch_end(trainer, pl_module, outputs, batch, batch_idx, dataloader_idx)

    def on_validation_epoch_end(self, trainer: pl.Trainer, pl_module: pl.LightningModule) -> None:
        self._epoch_end(trainer, pl_module)

    def on_predict_epoch_end(self, trainer: pl.Trainer, pl_module: pl.LightningModule) -> None:
        self._epoch_end(trainer, pl_module)


# Create a data structure to hold all required information for each task
TaskData = namedtuple("TaskData", ["filename", "h5_filename", "metadata", "mask", "annotations"])


def prepare_task_data(
    filename: Path,
    dump_dir: Path,
    pl_module: pl.LightningModule,
    data_description: DataDescription,
    data_manager: DataManager,
) -> TaskData:
    h5_filename = _get_h5_output_filename(
        dump_dir=dump_dir,
        input_path=data_description.data_dir / filename,
        model_name=str(pl_module.name),
        step=pl_module.global_step,
    )
    image = data_manager.get_image_by_filename(str(filename))
    metadata = fetch_image_metadata(image)
    mask, annotations = get_mask_and_annotations_from_record(data_description.annotations_dir, image)

    return TaskData(filename, h5_filename, metadata, mask, annotations)


def compute_metrics_for_case(
    task_data: TaskData,
    class_names: dict[int, str],
    data_description: DataDescription,
    wsi_metrics: WSIMetricFactory,
    save_per_image: bool,
) -> list[dict[str, Any]]:
    # Extract the data from the namedtuple
    filename, h5_filename, metadata, mask, annotations = task_data

    dump_list = []

    logger.info("Computing metrics for %s", filename)

    with H5FileImageReader(h5_filename, stitching_mode=StitchingMode.CROP) as h5reader:
        dataset_of_validation_image = _ValidationDataset(
            data_description=data_description,
            native_mpp=metadata.mpp,
            mask=mask,
            annotations=annotations,
            reader=h5reader,
        )
        for sample in dataset_of_validation_image:
            prediction = torch.from_numpy(sample["prediction"]).unsqueeze(0).float()
            target = torch.from_numpy(sample["target"]).unsqueeze(0)
            roi = torch.from_numpy(sample["roi"]).unsqueeze(0) if sample["roi"] is not None else None

            wsi_metrics.process_batch(
                predictions=prediction,
                target=target,
                roi=roi,
                wsi_name=str(filename),
            )
    if save_per_image:
        wsi_metrics_dictionary = {
            "image_fn": str(data_description.data_dir / metadata.filename),
            "uuid": filename.stem,
        }

        # TODO: These need to be removed, this is really weird.
        if filename.with_suffix(".tiff").is_file():
            wsi_metrics_dictionary["tiff_fn"] = str(filename.with_suffix(".tiff"))
        if filename.is_file():
            wsi_metrics_dictionary["h5_fn"] = str(filename)
        for metric in wsi_metrics._metrics:
            metric.get_wsi_score(str(filename))
            wsi_metrics_dictionary[metric.name] = {
                class_names[class_idx]: metric.wsis[str(filename)][class_idx][metric.name].item()
                for class_idx in range(data_description.num_classes)
            }
        dump_list.append(wsi_metrics_dictionary)

    return dump_list


# Adjusted stand-alone function.
def schedule_task(
    task_data: TaskData,
    pool: Pool,
    results_dict: dict[Any, str],  # Any because it will be a multiprocessing.pool.AsyncResult
    class_names: dict[int, str],
    data_description: DataDescription,
    wsi_metrics: WSIMetricFactory,
    save_per_image: bool,
) -> None:
    result = pool.apply_async(
        compute_metrics_for_case,
        args=(task_data, class_names, data_description, wsi_metrics, save_per_image),
    )
    results_dict[result] = task_data.filename


class ComputeWsiMetricsCallback(Callback):
    def __init__(self, max_processes: int = 10, save_per_image: bool = True) -> None:
        """
        Callback to compute metrics on whole-slide images. This callback is used to compute metrics on whole-slide
        images in separate processes.

        Parameters
        ----------
        max_processes : int
            The maximum number of concurrent processes.
        """
        self._data_description: Optional[DataDescription] = None
        self._reader = H5FileImageReader
        self._max_processes: int = max_processes
        self._dump_dir: Optional[Path] = None
        self._save_per_image = save_per_image
        self._filenames: dict[Path, Path] = {}

        self._wsi_metrics: WSIMetricFactory | None = None
        self._class_names: dict[int, str] = {}
        self._data_manager = None
        self._validate_filenames_gen = None

        self._model_name: str | None = None

        self._validate_metadata_gen: Generator[ImageMetadata, None, None] | None = None

        self._dump_list: list[dict[str, str]] = []
        self._logger = get_logger(type(self).__name__)

    def setup(
        self,
        trainer: pl.Trainer,
        pl_module: pl.LightningModule,
        stage: Optional[str] = None,
    ) -> None:
        if not isinstance(pl_module, AhCoreLightningModule):
            # TODO: Make a AhCoreCallback with these features
            raise ValueError("AhCoreLightningModule required for WriteTiffCallback.")

        self._model_name = pl_module.name

        _callback: Optional[WriteH5Callback] = None
        for idx, callback in enumerate(trainer.callbacks):  # type: ignore
            if isinstance(callback, WriteH5Callback):
                _callback = cast(WriteH5Callback, trainer.callbacks[idx])  # type: ignore
                break

        if _callback is None:
            raise ValueError(
                "WriteH5Callback is not in the trainer's callbacks. "
                "This is required before WSI metrics can be computed using this Callback"
            )

        self._dump_dir = _callback.dump_dir

        if pl_module.wsi_metrics is None:
            raise ValueError("WSI metrics are not set.")

        self._wsi_metrics = pl_module.wsi_metrics
        self._data_description = trainer.datamodule.data_description  # type: ignore

        # For mypy
        assert self._data_description
        index_map = self._data_description.index_map
        assert index_map

        if not self._data_description:
            raise ValueError("Data description is not set.")

        self._class_names = dict([(v, k) for k, v in index_map.items()])
        self._class_names[0] = "background"

        # Here we can query the database for the validation images
        self._data_manager: DataManager = trainer.datamodule.data_manager  # type: ignore

    def _create_validate_image_metadata_gen(
        self,
    ) -> Generator[ImageMetadata, None, None]:
        assert self._data_description
        assert self._data_manager
        gen = self._data_manager.get_image_metadata_by_split(
            manifest_name=self._data_description.manifest_name,
            split_version=self._data_description.split_version,
            split_category="validate",
        )
        for image_metadata in gen:
            yield image_metadata

    @property
    def _validate_metadata(self) -> Generator[ImageMetadata, None, None] | None:
        return self._validate_metadata_gen

    def on_validation_epoch_start(self, trainer: pl.Trainer, pl_module: pl.LightningModule) -> None:
        self._validate_metadata_gen = self._create_validate_image_metadata_gen()

    def on_validation_batch_end(
        self,
        trainer: pl.Trainer,
        pl_module: pl.LightningModule,
        outputs: Any,
        batch: Any,
        batch_idx: int,
        dataloader_idx: int = 0,
    ) -> None:
        if not self._dump_dir:
            raise ValueError("Dump directory is not set.")

        filenames = batch["path"]  # Filenames are constant across the batch.
        if len(set(filenames)) != 1:
            raise ValueError(
                "All paths in a batch must be the same. "
                "Either use batch_size=1 or ahcore.data.samplers.WsiBatchSampler."
            )

    def compute_metrics(
        self, trainer: pl.Trainer, pl_module: pl.LightningModule
    ) -> list[list[dict[str, dict[str, float]]]]:
        assert self._dump_dir
        assert self._data_description
        assert self._validate_metadata
        assert self._data_manager
        metrics = []

        with multiprocessing.Pool(processes=self._max_processes) as pool:
            results_to_filename: dict[list[dict[str, Any]], str] = {}
            completed_tasks = 0

            # Fill up the initial task pool
            for image_metadata in itertools.islice(self._validate_metadata, self._max_processes):
                logger.info("Metadata: %s", image_metadata)
                # Assemble the task data
                # filename", "h5_filename", "metadata", "mask", "annotations"
                task_data = prepare_task_data(
                    image_metadata.filename,
                    self._dump_dir,
                    pl_module,
                    self._data_description,
                    self._data_manager,
                )

                # Schedule task
                schedule_task(
                    task_data,
                    pool,
                    results_to_filename,
                    self._class_names,
                    self._data_description,
                    self._wsi_metrics,
                    self._save_per_image,
                )

            while results_to_filename:
                time.sleep(0.1)  # Reduce excessive polling
                # Check for completed tasks
                for result in list(results_to_filename.keys()):
                    if result.ready():
                        filename = results_to_filename.pop(result)
                        try:
                            metric = result.get()
                        except Exception as exc:
                            self._logger.error("%r generated an exception: %s" % (filename, exc))
                        else:
                            metrics.append(metric)
                            self._logger.debug("Metric for %r is %s" % (filename, metric))

                        completed_tasks += 1

                        # Schedule a new task if there are more filenames left in the generator
                        next_metadata = next(self._validate_metadata, None)
                        while next_metadata:
                            task_data = prepare_task_data(
                                next_metadata.filename,  # <-- Changed from image_metadata.filename
                                self._dump_dir,
                                pl_module,
                                self._data_description,
                                self._data_manager,
                            )

                            # Schedule task
                            schedule_task(
                                task_data,
                                pool,
                                results_to_filename,
                                self._class_names,
                                self._data_description,
                                self._wsi_metrics,
                                self._save_per_image,
                            )

                            next_metadata = next(self._validate_metadata, None)
        return metrics

    def on_validation_epoch_end(self, trainer: pl.Trainer, pl_module: pl.LightningModule) -> None:
        if not self._dump_dir:
            raise ValueError("Dump directory is not set.")
        if not self._wsi_metrics:
            raise ValueError("WSI metrics are not set.")
        assert self._model_name  # This should be set in the setup()

        # Ensure that all h5 files have been written
        self._logger.debug("Computing metrics for %s predictions", len(self._filenames))
        computed_metrics = self.compute_metrics(trainer, pl_module)
        metrics = self._wsi_metrics.get_average_score(computed_metrics)
        results_json_fn = (
            self._dump_dir / "outputs" / self._model_name / f"step_{pl_module.global_step}" / "results.json"
        )
        with open(results_json_fn, "w", encoding="utf-8") as json_file:
            json.dump(self._dump_list, json_file, indent=2)
        self._wsi_metrics.reset()
        # Reset stuff
        self._dump_list = []
        self._filenames = {}

        self._logger.debug("Metrics: %s", metrics)

        # TODO: Maybe put this elsewhere?
        metrics = {f"validate/{k}": v for k, v in metrics.items()}
        pl_module.log_dict(metrics, prog_bar=True)<|MERGE_RESOLUTION|>--- conflicted
+++ resolved
@@ -201,10 +201,7 @@
             raise ValueError("Index map is not provided.")
 
         _annotations = self._annotations.read_region(coordinates, self._scaling, self._region_size)
-<<<<<<< HEAD
-=======
-
->>>>>>> b8457185
+
         if self._data_description.remap_labels:
             _annotations = rename_labels(_annotations, remap_labels=self._data_description.remap_labels)
 
@@ -374,8 +371,7 @@
             if mpp is None:
                 mpp = slide_image.mpp
 
-            scaling = slide_image.get_scaling(mpp)
-            _, size = slide_image.get_scaled_slide_bounds(scaling=scaling)
+            size = slide_image.get_scaled_size(slide_image.get_scaling(mpp))
             num_samples = len(current_dataset)
 
             # Let's get the data_description, so we can figure out the tile size and things like that
